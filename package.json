{
  "name": "cyclejs",
  "version": "0.21.0",
  "author": "Andre Staltz",
  "description": "An honestly reactive framework for web user interfaces",
  "license": "MIT",
  "homepage": "https://github.com/staltz/cycle",
  "bugs": "https://github.com/staltz/cycle/issues",
  "repository": {
    "type": "git",
    "url": "https://github.com/staltz/cycle"
  },
  "keywords": [
    "mvi",
    "virtual-dom"
  ],
  "main": "lib/cycle.js",
  "dependencies": {
    "rx": "2.5.2",
    "virtual-dom": "2.0.1",
    "es6-map": "0.1.1",
    "vdom-to-html": "^2.0.0"
  },
  "devDependencies": {
    "babel": "5.2.x",
    "babelify": "6.0.x",
<<<<<<< HEAD
    "browserify": "9.0.8",
    "eslint": "^0.20.0",
=======
    "browserify": "10.1.1",
    "jscs": "1.12.x",
    "jshint": "2.7.x",
>>>>>>> a95bb078
    "markdox": "0.1.8",
    "mocha": "2.2.4",
    "testem": "0.8.3",
    "uglify-js": "2.4.20"
  },
  "engines": {
    "node": ">=0.10.0"
  },
  "scripts": {
    "eslint": "eslint --rulesdir eslint-rules src/",
    "test-common": "mocha --compilers js:babel/register test/common",
    "pretest-onlynode": "mkdir -p test/node",
    "test-onlynode": "mocha --compilers js:babel/register test/node",
    "test-node": "npm run test-common && npm run test-onlynode",
    "test-browser": "testem",
    "pretest-browser": "browserify test/browser/index.js -t babelify -o test/browser/page/tests-bundle.js",
    "posttest-browser": "rm test/browser/page/tests-bundle.js",
    "test": "npm run jshint && npm run jscs && npm run test-node && npm run test-browser",
    "travis-test": "npm run jshint && npm run jscs && npm run test-node",
    "browserify": "browserify src/cycle.js -t babelify --standalone Cycle --outfile dist/cycle.js",
    "uglify": "uglifyjs dist/cycle.js -o dist/cycle.min.js",
    "dist": "npm run browserify && npm run uglify",
    "docs": "node ./scripts/make-api-docs.js",
    "precompile-lib": "rm -rf lib/ && mkdir -p lib",
    "compile-lib": "babel -d lib/ src/",
    "prepublish": "npm run compile-lib",
    "release": "npm run release-patch",
    "release-patch": "git checkout master && npm run dist; git commit -a -m 'Build dist/'; npm version patch && git push origin master --tags && npm publish",
    "release-minor": "git checkout master && npm run dist; git commit -a -m 'Build dist/'; npm version minor && git push origin master --tags && npm publish",
    "release-major": "git checkout master && npm run dist; git commit -a -m 'Build dist/'; npm version major && git push origin master --tags && npm publish"
  }
}<|MERGE_RESOLUTION|>--- conflicted
+++ resolved
@@ -24,14 +24,8 @@
   "devDependencies": {
     "babel": "5.2.x",
     "babelify": "6.0.x",
-<<<<<<< HEAD
-    "browserify": "9.0.8",
     "eslint": "^0.20.0",
-=======
     "browserify": "10.1.1",
-    "jscs": "1.12.x",
-    "jshint": "2.7.x",
->>>>>>> a95bb078
     "markdox": "0.1.8",
     "mocha": "2.2.4",
     "testem": "0.8.3",
